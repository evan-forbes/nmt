--- conflicted
+++ resolved
@@ -8,7 +8,6 @@
 	"encoding/binary"
 	"fmt"
 	"math"
-	"math/rand"
 	"reflect"
 	"sort"
 	"testing"
@@ -673,9 +672,29 @@
 	return h.Sum(nil)
 }
 
-<<<<<<< HEAD
 // dump prevents the compiler from maker unrealistic comiler optimizations
 var dump = &NamespacedMerkleTree{}
+
+func generateRandNamespacedRawData(total int, nidSize int, leafSize int) [][]byte {
+	data := make([][]byte, total)
+	for i := 0; i < total; i++ {
+		nid := make([]byte, nidSize)
+		rand.Read(nid)
+		data[i] = nid
+	}
+	sortByteArrays(data)
+	for i := 0; i < total; i++ {
+		d := make([]byte, leafSize)
+		rand.Read(d)
+		data[i] = append(data[i], d...)
+	}
+
+	return data
+}
+
+func sortByteArrays(src [][]byte) {
+	sort.Slice(src, func(i, j int) bool { return bytes.Compare(src[i], src[j]) < 0 })
+}
 
 // BenchmarkNamespacedMerkleTree tests the time it takes to init a new NamespacedMerkle Tree
 func BenchmarkNamespacedMerkleTreeCreation(b *testing.B) {
@@ -685,14 +704,14 @@
 		if err != nil {
 			panic(err)
 		}
-		leafData := generateUniformLeafData(leaves, namespace.ID(bytes.Repeat([]byte{0xFF}, 8)))
+		leafData := mockLeafData(leaves, namespace.ID(bytes.Repeat([]byte{0xFF}, 8)))
 		b.Run(
 			fmt.Sprintf("NMT with %d leaves", leaves),
 			func(b *testing.B) {
 				for n := 0; n < b.N; n++ {
 					tree := New(sha256.New(), InitialCapacity(leaves), NamespaceIDSize(8))
 					for _, l := range leafData {
-						err := tree.Push(l)
+						err := tree.Push(l[:8], l[8:])
 						if err != nil {
 							b.Error(err)
 						}
@@ -705,16 +724,17 @@
 	}
 }
 
-// generateUniformLeafData creates a slice of length == count with a uniform namespace
-func generateUniformLeafData(count int, ns namespace.ID) []namespace.Data {
-	data := make([]namespace.Data, count)
+// mockLeafData creates a slice of length == count with a uniform namespace for
+// each leaf
+func mockLeafData(count int, ns namespace.ID) [][]byte {
+	data := make([][]byte, count)
 	for i := 0; i < count; i++ {
 		randomData := make([]byte, 256)
 		_, err := rand.Read(randomData)
 		if err != nil {
 			panic(err)
 		}
-		data[i] = namespace.PrefixedDataFrom(ns, randomData)
+		data[i] = append([]byte(ns), randomData...)
 	}
 	return data
 }
@@ -753,9 +773,9 @@
 	if err != nil {
 		panic(err)
 	}
-	firstPortion := generateUniformLeafData(leafCount-nameSpaceChunkSize, namespace.ID(bytes.Repeat([]byte{0x0}, 8)))
-	middleNS := generateUniformLeafData(nameSpaceChunkSize, namespace.ID(bytes.Repeat([]byte{0x1}, 8)))
-	secondPortion := generateUniformLeafData(leafCount-nameSpaceChunkSize, namespace.ID(bytes.Repeat([]byte{0x2}, 8)))
+	firstPortion := mockLeafData(leafCount-nameSpaceChunkSize, namespace.ID(bytes.Repeat([]byte{0x0}, 8)))
+	middleNS := mockLeafData(nameSpaceChunkSize, namespace.ID(bytes.Repeat([]byte{0x1}, 8)))
+	secondPortion := mockLeafData(leafCount-nameSpaceChunkSize, namespace.ID(bytes.Repeat([]byte{0x2}, 8)))
 	leafData := append(
 		firstPortion,
 		append(
@@ -765,31 +785,10 @@
 	)
 	tree := New(sha256.New(), InitialCapacity(leafCount), NamespaceIDSize(8))
 	for _, l := range leafData {
-		err := tree.Push(l)
+		err := tree.Push(l[:8], l[8:])
 		if err != nil {
 			return nil, err
 		}
 	}
 	return tree, nil
-=======
-func generateRandNamespacedRawData(total int, nidSize int, leafSize int) [][]byte {
-	data := make([][]byte, total)
-	for i := 0; i < total; i++ {
-		nid := make([]byte, nidSize)
-		rand.Read(nid)
-		data[i] = nid
-	}
-	sortByteArrays(data)
-	for i := 0; i < total; i++ {
-		d := make([]byte, leafSize)
-		rand.Read(d)
-		data[i] = append(data[i], d...)
-	}
-
-	return data
-}
-
-func sortByteArrays(src [][]byte) {
-	sort.Slice(src, func(i, j int) bool { return bytes.Compare(src[i], src[j]) < 0 })
->>>>>>> 6e8a6a5e
 }