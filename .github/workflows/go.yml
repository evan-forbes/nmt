--- conflicted
+++ resolved
@@ -34,11 +34,7 @@
       - name: Test and Coverage
         run: |
           export PATH=$PATH:$(go env GOPATH)/bin
-<<<<<<< HEAD
-          go test -v -covermode=atomic
-=======
           go test -v -covermode=atomic -coverprofile=coverage.txt
->>>>>>> 7b1efd3a
 
       - name: Upload coverage to Codecov
         uses: codecov/codecov-action@v1
